<?php
namespace CNP;

define( 'CNPATOM_DEBUG_PAGE', false );
define( 'CNPATOM_DEBUG_FILE', false );

/**
 * Class: Atom Builder
 *
 * Simply put, this class builds atomic elements in a WordPress-friendly way: the functions include filters to adjust
 * markup output in a granular, flexible way. This will allow us to create recipes for common modules, and adjust either
 * the args before the function processes, or add a filter to adjust the markup while the function is processing.
 *
 * @package  CNP Atom Builder
 * @author   Clark Nidkel Powell
 * @link     http://www.clarknikdelpowell.com
 * @version  0.6
 * @license  http://opensource.org/licenses/gpl-license.php GNU Public License
 */
class Atom {

	/**
	 * Assemble
	 *
	 * Assembles a filterable atom based on the atom name and arguments provided
	 *
	 * @since 0.1
	 *
	 * @param string $atom_name | A hyphenated atom name.
	 * @param array $atom_args {
	 *      Atom arguments
	 *
	 * @type string $tag The atom's tag. Default: 'div'.
	 * @type string $tag_type Optional. Use 'self-closing' for tags like <img /> or <input />. Use 'split' for tags that
	 *                                  have items nested inside them. Use 'false_without_content' (TODO: refactor name)
	 *                                  to set up an atom that returns nothing without content. Default: ''.
	 * @type string $content The content to insert between the atom tags.
	 * @type array $attributes Optional. Any attributes to include on the atom's tag, like 'class' or 'id'.
	 *                              Name-value pairs become the attributes on the tag, e.g.,
	 *                              'class' => ['class1', 'class2'] becomes class="class1 class2"
	 *                              when the atom markup is returned. Default: '';
	 * }
	 * @return string $atom_markup | Atom markup
	 */
	public static function Assemble( $atom_name, $atom_args = array() ) {

		$atom_vars       = self::ConfigureAtomArgs( $atom_name, $atom_args );
		$atom_attributes = self::ConfigureAtomAttributes( $atom_name, $atom_vars['attributes'] );
		$atom_markup     = self::BuildAtom( $atom_name, $atom_vars, $atom_attributes );

		return $atom_markup;

	}

	/**
	 * ConfigureAtomArgs
	 *
	 * Parses supplied args vs. defaults and returns atom vars.
	 *
	 * @since 0.1
	 * @access public
	 *
	 * @param string $atom_name | A hyphenated atom name.
	 * @param array $atom_args | Refer to Assemble for full arguments.
	 *
	 * @see self::Assemble, CNP\Molecule::Assemble
	 *
	 * @filter $atomname_args | Use this filter to adjust the atom args.
	 *
	 * @return array $atom_vars | Atom Vars
	 */
	public static function ConfigureAtomArgs( $atom_name, $atom_args ) {

		// Set up defaults args
		$atom_defaults = array(
			'tag'        => 'div',
			'tag_type'   => '',
			'content'    => '',
			'attributes' => array()
		);

		// Parse the args
		$atom_vars = wp_parse_args( $atom_args, $atom_defaults );

		// Usage: add_filter( $atom_name . '_args', $atom_vars );
		$atom_name_args_filter = $atom_name . '_args';
		$atom_vars             = apply_filters( $atom_name_args_filter, $atom_vars );
		self::AddDebugEntry( 'Filter', $atom_name_args_filter );

		// Return vars, args are no longer used.
		return $atom_vars;

	}

	/**
	 * ConfigureAtomAttributes
	 *
	 * Sets up atom attributes, includes
	 *
	 * @since 0.1
	 *
	 * @param string $atom_name | A hyphenated atom name.
	 * @param array $raw_atom_attributes | Name-value pairs of atom attributes.
	 *
	 * @see self::Assemble, CNP\Molecule::Assemble
	 *
	 * @filter $atomname_attributes | Use this filter to adjust the atom attributes.
	 *
	 * @return array $atom_attributes | Atom Attributes
	 */
	public static function ConfigureAtomAttributes( $atom_name, $raw_atom_attributes ) {

		// Ensure that a class name is set.
		if ( empty( $raw_atom_attributes ) || ! isset( $raw_atom_attributes['class'] ) ) {
			$raw_atom_attributes['class'] = $atom_name;
		}

		// Set up return variable
		$atom_attributes = array();

<<<<<<< HEAD
		// Loop through each attribute supplied. We don't need an isset check for $raw_atom_attributes b/c of line 107.
		foreach ( $raw_atom_attributes as $attribute_name => $raw_attribute_values ) {
=======
		// Loop through each attribute supplied
		if ( $raw_atom_attributes ) {
			foreach ( $raw_atom_attributes as $attribute_name => $raw_attribute_values ) {
>>>>>>> 30eec8ed

				// Reset, just in case.
				$attribute_values = '';

				// Some attributes have special cases.
				switch ( $attribute_name ) {

					// The class attribute is double-checked against a sanitize function.
					case 'class':

						$atom_attributes['class'] = $attribute_name . '="' . self::getClasses( $atom_name, $raw_attribute_values ) . '"';

						break;

					// The ID attribute is also double-checked against a sanitize function.
					case 'id':

						$atom_attributes['id'] = $attribute_name . '="' . self::getID( $atom_name, $raw_attribute_values ) . '"';;

						break;

					// Default behavior: any other attribute.
					default:

						// Determine attribute values. They can be passed in as
						// an array, or a string, whichever is more convenient.
						if ( '' !== $raw_attribute_values ) {

							if ( is_array( $raw_attribute_values ) ) {

								// Example: 'class' => ['class1', 'class2'] becomes class="class1 class2"
								$attribute_values = implode( " ", $raw_attribute_values );

							} elseif ( is_string( $raw_attribute_values ) ) {

								$attribute_values = $raw_attribute_values;

							}

<<<<<<< HEAD
						// Filter the attribute value. Usage: add_filter( $atom_name_$attribute_name_value );
						$atom_name_attribute_value_filter = $atom_name . '_' . $attribute_name . '_value';
						$attribute_values                 = apply_filters( $atom_name_attribute_value_filter, $attribute_values );
						self::AddDebugEntry( 'Filter', $atom_name_attribute_value_filter );


						// Set up the attribute.
						$atom_attributes[ $attribute_name ] = $attribute_name . '="' . $attribute_values . '"';
=======
							// Filter the attribute value
							$attribute_values = apply_filters( $atom_name . $attribute_name . '_value', $attribute_values );

							// Set up the attribute
							$atom_attributes[ $attribute_name ] = $attribute_name . '="' . $attribute_values . '"';
>>>>>>> 30eec8ed

						} else {

							// Set up a blank attribute
							$atom_attributes[ $attribute_name ] = $attribute_name;

						}

						break;

				}
			}
		}
		// Apply atom attributes filter
		$atom_name_attributes_filter = $atom_name . '_attributes';
		$atom_attributes             = apply_filters( $atom_name_attributes_filter, $atom_attributes );
		self::AddDebugEntry( 'Filter', $atom_name_attributes_filter );

		// Return atom attributes
		return $atom_attributes;

	}

	/**
	 * getClasses
	 *
	 * Sanitizes and returns the provided classes as a strong
	 *
	 * @since 0.1
	 * @access private
	 *
	 * @see ConfigureAtomAttributes
	 *
	 * @param string $atom_name | A hyphenated atom name.
	 * @param string|array $raw_classes | The classes to check.
	 *
	 * @filter $atomname_classes | Use this filter to adjust the atom classes array.
	 *
	 * @return string $classes | A space-delimited string of classes.
	 */
	private static function getClasses( $atom_name, $raw_classes ) {

		$classes_arr = array();

		// Configure the raw classes in an array
		if ( is_string( $raw_classes ) && '' !== $raw_classes ) {
			$classes_arr = explode( ',', $raw_classes );
		} elseif ( is_array( $raw_classes ) && ! empty( $raw_classes ) ) {
			$classes_arr = $raw_classes;
		}

		// Sanitize each class
		foreach ( $classes_arr as $class_index => $class ) {
			$classes_arr[ $class_index ] = sanitize_html_class( $class );
		}

		// Apply any filters
		$atom_name_classes_filter = $atom_name . '_classes';
		$classes_arr              = apply_filters( $atom_name_classes_filter, $classes_arr );
		self::AddDebugEntry( 'Filter', $atom_name_classes_filter );

		// Filter out duplicates
		$classes_arr = array_filter( $classes_arr );

		// Convert to space-delimited string
		$classes = implode( " ", $classes_arr );

		return $classes;

	}

	/**
	 * getID
	 *
	 * Sanitizes and returns the provided ID.
	 *
	 * @since 0.1
	 * @access private
	 *
	 * @see ConfigureAtomAttributes
	 *
	 * @param string $atom_name | A hyphenated atom name.
	 * @param string|array $raw_id | The ID to check.
	 *
	 * @filter $atomname_id | Use this filter to adjust the atom ID string.
	 *
	 * @return string $id | A single ID.
	 */
	private static function getID( $atom_name, $raw_id ) {

		/* @EXIT: sanity check */
		if ( ! is_string( $raw_id ) || '' == $raw_id ) {
			return false;
		}

		// Set up return variable
		$id = '';

		// Check to make sure we only have one ID.
		$id_arr = explode( ' ', trim( $raw_id ) );

		// Sanitize the first entry in the ID array.
		if ( ! empty( $id_arr ) ) {
			$id = sanitize_html_class( $id_arr[0] );
		}

		// Apply ID filter
		$atom_name_id_filter = $atom_name . '_id';
		$id                  = apply_filters( $atom_name_id_filter, $id );
		self::AddDebugEntry( 'Filter', $atom_name_id_filter );

		return $id;

	}

	/**
	 * BuildAtom
	 *
	 * Assembles and returns the atom markup.
	 *
	 * @since 0.1
	 * @access protected
	 *
	 * @see self::Assemble
	 *
	 * @param string $atom_name | A hyphenated atom name.
	 * @param array $atom_vars | Used for the atom tag & content.
	 * @param array $atom_attributes | The formatted array of atom attributes.
	 *
	 * @filter $atom_name_markup | Use this filter to adjust the atom markup
	 *
	 * @return string $atom_markup
	 */
	public static function BuildAtom( $atom_name, $atom_vars, $atom_attributes ) {

		$tag = $atom_vars['tag'];

		$atom_name_content_filter = $atom_name . '_content';
		$content                  = apply_filters( $atom_name_content_filter, $atom_vars['content'] );
		self::AddDebugEntry( 'Filter', $atom_name_content_filter );

		$open  = '<' . $tag . ' ' . implode( " ", $atom_attributes ) . '>';
		$close = '</' . $tag . '>';

		// Handling the atom output differs based on the tag type.
		switch ( $atom_vars['tag_type'] ) {

			// Self-closing tags, like <img>, only have attributes.
			case 'self-closing':

				$atom_markup = '<' . $tag . ' ' . implode( " ", $atom_attributes ) . ' />';

				break;

			// For complex nesting situations
			case 'split':

				$atom_markup['open']  = $open;
				$atom_markup['close'] = $close;

				break;

			case 'false_without_content':

				if ( ! empty( $content ) ) {
					$atom_markup = $open . $content . $close;
				} else {
					$atom_markup = '';
				}

				break;

			// Standard tags return text inside of the tag.
			default:

				$atom_markup = $open . $content . $close;

				break;
		}

		$atom_name_markup_filter = $atom_name . '_markup';
		$atom_markup             = apply_filters( $atom_name_markup_filter, $atom_markup );
		self::AddDebugEntry( 'Filter', $atom_name_markup_filter );

		return $atom_markup;

	}

	/**
	 * AddDebugEntry
	 */
	public static function AddDebugEntry( $entry_type, $entry_message ) {

		$log_type = '';

		if ( true === CNPATOM_DEBUG_FILE ) {
			$log_type = 'file';
		}
		if ( true === CNPATOM_DEBUG_PAGE ) {
			$log_type = 'page';
		}

		$entry = "CNP Atom | $entry_type: $entry_message \r\n";

		switch ( $log_type ) {

			case 'file':

				error_log( $entry, 3, WP_CONTENT_DIR . '/debug.log' );

				break;

			case 'page':

				echo( $entry . '<br />' );

				break;
		}
	}
}<|MERGE_RESOLUTION|>--- conflicted
+++ resolved
@@ -118,54 +118,47 @@
 		// Set up return variable
 		$atom_attributes = array();
 
-<<<<<<< HEAD
 		// Loop through each attribute supplied. We don't need an isset check for $raw_atom_attributes b/c of line 107.
 		foreach ( $raw_atom_attributes as $attribute_name => $raw_attribute_values ) {
-=======
-		// Loop through each attribute supplied
-		if ( $raw_atom_attributes ) {
-			foreach ( $raw_atom_attributes as $attribute_name => $raw_attribute_values ) {
->>>>>>> 30eec8ed
-
-				// Reset, just in case.
-				$attribute_values = '';
-
-				// Some attributes have special cases.
-				switch ( $attribute_name ) {
-
-					// The class attribute is double-checked against a sanitize function.
-					case 'class':
-
-						$atom_attributes['class'] = $attribute_name . '="' . self::getClasses( $atom_name, $raw_attribute_values ) . '"';
-
-						break;
-
-					// The ID attribute is also double-checked against a sanitize function.
-					case 'id':
-
-						$atom_attributes['id'] = $attribute_name . '="' . self::getID( $atom_name, $raw_attribute_values ) . '"';;
-
-						break;
-
-					// Default behavior: any other attribute.
-					default:
-
-						// Determine attribute values. They can be passed in as
-						// an array, or a string, whichever is more convenient.
-						if ( '' !== $raw_attribute_values ) {
-
-							if ( is_array( $raw_attribute_values ) ) {
-
-								// Example: 'class' => ['class1', 'class2'] becomes class="class1 class2"
-								$attribute_values = implode( " ", $raw_attribute_values );
-
-							} elseif ( is_string( $raw_attribute_values ) ) {
-
-								$attribute_values = $raw_attribute_values;
-
-							}
-
-<<<<<<< HEAD
+
+			// Reset, just in case.
+			$attribute_values = '';
+
+			// Some attributes have special cases.
+			switch ( $attribute_name ) {
+
+				// The class attribute is double-checked against a sanitize function.
+				case 'class':
+
+					$atom_attributes['class'] = $attribute_name . '="' . self::getClasses( $atom_name, $raw_attribute_values ) . '"';
+
+					break;
+
+				// The ID attribute is also double-checked against a sanitize function.
+				case 'id':
+
+					$atom_attributes['id'] = $attribute_name . '="' . self::getID( $atom_name, $raw_attribute_values ) . '"';;
+
+					break;
+
+				// Default behavior: any other attribute.
+				default:
+
+					// Determine attribute values. They can be passed in as
+					// an array, or a string, whichever is more convenient.
+					if ( '' !== $raw_attribute_values ) {
+
+						if ( is_array( $raw_attribute_values ) ) {
+
+							// Example: 'class' => ['class1', 'class2'] becomes class="class1 class2"
+							$attribute_values = implode( " ", $raw_attribute_values );
+
+						} elseif ( is_string( $raw_attribute_values ) ) {
+
+							$attribute_values = $raw_attribute_values;
+
+						}
+
 						// Filter the attribute value. Usage: add_filter( $atom_name_$attribute_name_value );
 						$atom_name_attribute_value_filter = $atom_name . '_' . $attribute_name . '_value';
 						$attribute_values                 = apply_filters( $atom_name_attribute_value_filter, $attribute_values );
@@ -174,26 +167,19 @@
 
 						// Set up the attribute.
 						$atom_attributes[ $attribute_name ] = $attribute_name . '="' . $attribute_values . '"';
-=======
-							// Filter the attribute value
-							$attribute_values = apply_filters( $atom_name . $attribute_name . '_value', $attribute_values );
-
-							// Set up the attribute
-							$atom_attributes[ $attribute_name ] = $attribute_name . '="' . $attribute_values . '"';
->>>>>>> 30eec8ed
-
-						} else {
-
-							// Set up a blank attribute
-							$atom_attributes[ $attribute_name ] = $attribute_name;
-
-						}
-
-						break;
-
-				}
+
+					} else {
+
+						// Set up a blank attribute
+						$atom_attributes[ $attribute_name ] = $attribute_name;
+
+					}
+
+					break;
+
 			}
 		}
+
 		// Apply atom attributes filter
 		$atom_name_attributes_filter = $atom_name . '_attributes';
 		$atom_attributes             = apply_filters( $atom_name_attributes_filter, $atom_attributes );
